--- conflicted
+++ resolved
@@ -1,4 +1,3 @@
-<<<<<<< HEAD
 # StackIt - Q&A Platform Backend
 
 A comprehensive backend API for StackIt, a community-driven question-and-answer platform built with Node.js, Express, and MongoDB.
@@ -210,89 +209,84 @@
 }
 ```
 
-#### Add Comment
-```http
-POST /api/answers/:id/comments
-Authorization: Bearer <token>
-Content-Type: application/json
-
-{
-  "content": "Great answer! Here's an additional tip..."
-}
-```
-
-### Users Endpoints
+#### Accept Answer
+```http
+POST /api/answers/:id/accept
+Authorization: Bearer <token>
+```
+
+### User Endpoints
 
 #### Get User Profile
 ```http
 GET /api/users/:id
 ```
 
+#### Update User Profile
+```http
+PUT /api/users/:id
+Authorization: Bearer <token>
+Content-Type: application/json
+
+{
+  "bio": "Updated bio",
+  "avatar": "image_url"
+}
+```
+
 #### Get User Questions
 ```http
-GET /api/users/:id/questions?page=1&limit=10
+GET /api/users/:id/questions
 ```
 
 #### Get User Answers
 ```http
-GET /api/users/:id/answers?page=1&limit=10
-```
-
-#### Get Leaderboard
-```http
-GET /api/users/leaderboard?limit=10&period=all
-```
-
-### Tags Endpoints
-
-#### Get Popular Tags
-```http
-GET /api/tags/popular?limit=10
+GET /api/users/:id/answers
+```
+
+### Notification Endpoints
+
+#### Get Notifications
+```http
+GET /api/notifications
+Authorization: Bearer <token>
+```
+
+#### Mark Notification as Read
+```http
+PUT /api/notifications/:id/read
+Authorization: Bearer <token>
+```
+
+#### Mark All Notifications as Read
+```http
+PUT /api/notifications/read-all
+Authorization: Bearer <token>
+```
+
+### Tag Endpoints
+
+#### Get All Tags
+```http
+GET /api/tags
 ```
 
 #### Search Tags
 ```http
-GET /api/tags/search?q=javascript&page=1&limit=20
-```
-
-#### Get Tag Details
-```http
-GET /api/tags/:name
-```
-
-### Notifications Endpoints
-
-#### Get Notifications
-```http
-GET /api/notifications?page=1&limit=20&unreadOnly=false
-Authorization: Bearer <token>
-```
-
-#### Mark Notification as Read
-```http
-PUT /api/notifications/:id/read
-Authorization: Bearer <token>
-```
-
-#### Get Unread Count
-```http
-GET /api/notifications/unread-count
-Authorization: Bearer <token>
-```
-
-## 🔐 Authentication
-
-The API uses JWT (JSON Web Tokens) for authentication. Include the token in the Authorization header:
-
-```http
-Authorization: Bearer <your-jwt-token>
-```
-
-## 👥 User Roles
-
-- **Guest**: View questions and answers
-- **User**: Register, login, post questions/answers, vote, comment
-- **Admin**: All user permissions + content moderation, user management
+GET /api/tags/search?q=javascript
+```
+
+#### Create Tag (Admin Only)
+```http
+POST /api/tags
+Authorization: Bearer <token>
+Content-Type: application/json
+
+{
+  "name": "new-tag",
+  "description": "Description for the new tag"
+}
+```
 
 ## 🔧 Configuration
 
@@ -300,294 +294,56 @@
 
 | Variable | Description | Default |
 |----------|-------------|---------|
-| `PORT` | Server port | 5000 |
-| `NODE_ENV` | Environment | development |
-| `MONGODB_URI` | MongoDB connection string | mongodb://localhost:27017/stackit |
+| `PORT` | Server port | `5000` |
+| `NODE_ENV` | Environment | `development` |
+| `MONGODB_URI` | MongoDB connection string | `mongodb://localhost:27017/stackit` |
 | `JWT_SECRET` | JWT secret key | Required |
-| `JWT_EXPIRE` | JWT expiration time | 7d |
+| `JWT_EXPIRE` | JWT expiration time | `7d` |
 | `CLOUDINARY_CLOUD_NAME` | Cloudinary cloud name | Required |
 | `CLOUDINARY_API_KEY` | Cloudinary API key | Required |
 | `CLOUDINARY_API_SECRET` | Cloudinary API secret | Required |
 | `EMAIL_HOST` | SMTP host | Required |
-| `EMAIL_PORT` | SMTP port | 587 |
+| `EMAIL_PORT` | SMTP port | `587` |
 | `EMAIL_USER` | SMTP username | Required |
 | `EMAIL_PASS` | SMTP password | Required |
 
+### Rate Limiting
+
+Configure rate limiting in your `.env` file:
+
+```env
+RATE_LIMIT_WINDOW_MS=900000  # 15 minutes
+RATE_LIMIT_MAX_REQUESTS=100  # 100 requests per window
+```
+
 ## 🧪 Testing
 
 Run the test suite:
 
 ```bash
-# Run all tests
 npm test
-
-# Run tests in watch mode
+```
+
+Run tests in watch mode:
+
+```bash
 npm run test:watch
-
-# Run tests with coverage
-npm run test:coverage
-```
-
-## 📦 Deployment
-
-### Using Docker
-
-1. **Build the image**
-   ```bash
-   docker build -t stackit-backend .
-   ```
-
-2. **Run the container**
-   ```bash
-   docker run -p 5000:5000 --env-file .env stackit-backend
-   ```
-
-### Using PM2
-
-1. **Install PM2**
-   ```bash
-   npm install -g pm2
-   ```
-
-2. **Start the application**
-   ```bash
-   pm2 start server.js --name "stackit-backend"
-   ```
-
-3. **Monitor the application**
-   ```bash
-   pm2 monit
-   ```
-
-### Using Heroku
-
-1. **Create Heroku app**
-   ```bash
-   heroku create your-app-name
-   ```
-
-2. **Set environment variables**
-   ```bash
-   heroku config:set NODE_ENV=production
-   heroku config:set MONGODB_URI=your-mongodb-uri
-   heroku config:set JWT_SECRET=your-jwt-secret
-   # ... set other environment variables
-   ```
-
-3. **Deploy**
-   ```bash
-   git push heroku main
-   ```
-
-## 🔒 Security Features
-
-- **JWT Authentication** - Secure token-based authentication
-- **Password Hashing** - bcrypt for password security
-- **Rate Limiting** - Prevent abuse with configurable limits
-- **Input Validation** - Comprehensive request validation
-- **CORS Protection** - Cross-origin resource sharing protection
-- **Helmet Security** - Security headers middleware
-- **SQL Injection Protection** - MongoDB with parameterized queries
-- **XSS Protection** - Input sanitization and validation
-
-## 📊 Database Schema
-
-### User Model
-- Username, email, password
-- Role (guest, user, admin)
-- Reputation, badges, bio
-- Preferences and settings
-
-### Question Model
-- Title, description, tags
-- Author, votes, views
-- Answers, accepted answer
-- Status and metadata
-
-### Answer Model
-- Content, author, question
-- Votes, comments
-- Accepted status
-- Edit history
-
-### Notification Model
-- Recipient, sender, type
-- Title, message, data
-- Read status, timestamps
-
-### Tag Model
-- Name, description
-- Usage count, questions count
-- Synonyms, related tags
-- Moderation status
-=======
-# 🚀 Ad Astra Login System
-
-A modern, secure login system built with JavaScript, Node.js, and MySQL. Features a beautiful space-themed UI with full authentication capabilities.
-
-## ✨ Features
-
-- **🔐 Secure Authentication** - Password hashing, session management, and brute force protection
-- **🎨 Beautiful UI** - Space-themed design with animations and modern styling
-- **📱 Responsive Design** - Works perfectly on all devices
-- **🍪 Remember Me** - Persistent login functionality
-- **🛡️ Security Features** - Session validation, IP tracking, and login attempt logging
-- **⚡ Real-time Validation** - Instant form validation and error feedback
-
-## 🛠️ Tech Stack
-
-- **Frontend**: HTML5, CSS3, JavaScript (ES6+)
-- **Backend**: Node.js, Express.js
-- **Database**: MySQL
-- **Authentication**: bcrypt, session tokens
-- **Styling**: Custom CSS with animations
-
-## 📋 Prerequisites
-
-Before you begin, ensure you have the following installed:
-- [Node.js](https://nodejs.org/) (v14 or higher)
-- [MySQL](https://dev.mysql.com/downloads/) (v8.0 or higher)
-- [phpMyAdmin](https://www.phpmyadmin.net/) (optional, for database management)
-
-## 🚀 Quick Start
-
-### 1. Clone or Download the Project
-```bash
-# If using git
-git clone <your-repo-url>
-cd login-system
-
-# Or simply download and extract the files
-```
-
-### 2. Set Up the Database
-
-1. **Open phpMyAdmin** in your browser
-2. **Go to the SQL tab**
-3. **Copy and paste** the entire content of `database_setup.sql`
-4. **Click Execute**
-
-This will create:
-- ✅ Database: `login_system`
-- ✅ Tables: `users`, `user_sessions`, `login_attempts`
-- ✅ Sample users with hashed passwords
-- ✅ Stored procedures and views
-- ✅ Automated cleanup events
-
-### 3. Configure Database Connection
-
-Edit `server.js` and update the database configuration:
-
-```javascript
-const dbConfig = {
-    host: 'localhost',
-    user: 'root',        // Your MySQL username
-    password: '',        // Your MySQL password
-    database: 'login_system',
-    charset: 'utf8mb4'
-};
-```
-
-### 4. Install Dependencies
-
-```bash
-npm install
-```
-
-### 5. Start the Server
-
-```bash
-# Development mode (with auto-restart)
-npm run dev
-
-# Production mode
-npm start
-```
-
-### 6. Access the Application
-
-Open your browser and go to:
-```
-http://localhost:3000
-```
-
-## 👥 Sample Users
-
-The database comes with pre-configured users for testing:
-
-| Email | Password | Role |
-|-------|----------|------|
-| `admin@example.com` | `password123` | Administrator |
-| `user@example.com` | `password123` | Regular User |
-| `john@example.com` | `password123` | Regular User |
-| `jane@example.com` | `password123` | Regular User |
-
-## 📁 Project Structure
-
-```
-login-system/
-├── login.html          # Login page
-├── dashboard.html      # Dashboard page
-├── login.js           # Frontend authentication logic
-├── server.js          # Node.js backend server
-├── styles1.css        # Space-themed styling
-├── package.json       # Node.js dependencies
-├── database_setup.sql # Database setup script
-└── README.md         # This file
-```
-
-## 🔧 API Endpoints
-
-### Authentication
-- `POST /api/login` - User login
-- `POST /api/logout` - User logout
-- `GET /api/check-session` - Validate session
-
-### Registration
-- `POST /api/register` - User registration
-
-## 🎨 Customization
-
-### Styling
-Edit `styles1.css` to customize the appearance:
-- Colors and gradients
-- Animations and effects
-- Responsive breakpoints
-- Typography
-
-### Database
-Modify `database_setup.sql` to:
-- Add new user fields
-- Create additional tables
-- Set up custom stored procedures
-
-### Backend
-Update `server.js` to:
-- Add new API endpoints
-- Implement additional security features
-- Integrate with external services
-
-## 🔒 Security Features
-
-- **Password Hashing**: bcrypt with salt
-- **Session Management**: Secure token-based sessions
-- **Brute Force Protection**: Login attempt logging
-- **SQL Injection Prevention**: Parameterized queries
-- **XSS Protection**: Input sanitization
-- **CSRF Protection**: SameSite cookies
+```
 
 ## 🚀 Deployment
 
 ### Local Development
+
 ```bash
 npm run dev
 ```
 
 ### Production Deployment
+
 1. Set environment variables:
    ```bash
    export NODE_ENV=production
-   export PORT=3000
+   export PORT=5000
    ```
 
 2. Start the server:
@@ -601,32 +357,52 @@
    pm2 start server.js
    ```
 
-## 🐛 Troubleshooting
-
-### Database Connection Issues
-- Verify MySQL is running
-- Check database credentials in `server.js`
-- Ensure database `login_system` exists
-
-### Port Already in Use
-- Change the port in `server.js`:
-  ```javascript
-  const PORT = process.env.PORT || 3001;
-  ```
-
-### Module Not Found Errors
-- Run `npm install` to install dependencies
-- Check `package.json` for missing dependencies
-
-## 📝 License
-
-This project is licensed under the MIT License.
->>>>>>> 87fa5913
+## 📁 Project Structure
+
+```
+stackit-backend/
+├── models/                 # Database models
+│   ├── User.js
+│   ├── Question.js
+│   ├── Answer.js
+│   ├── Notification.js
+│   └── Tag.js
+├── routes/                 # API routes
+│   ├── auth.js
+│   ├── questions.js
+│   ├── answers.js
+│   ├── users.js
+│   ├── notifications.js
+│   └── tags.js
+├── middleware/             # Custom middleware
+│   ├── auth.js
+│   ├── errorHandler.js
+│   └── validation.js
+├── utils/                  # Utility functions
+│   ├── emailService.js
+│   └── uploadService.js
+├── test/                   # Test files
+│   └── basic.test.js
+├── server.js              # Main server file
+├── package.json           # Dependencies
+├── env.example           # Environment variables template
+└── README.md             # This file
+```
+
+## 🔒 Security Features
+
+- **JWT Authentication** - Secure token-based authentication
+- **Password Hashing** - bcrypt with salt
+- **Rate Limiting** - Protect against abuse
+- **Input Validation** - Comprehensive request validation
+- **CORS Protection** - Configured for security
+- **Helmet** - Security headers
+- **SQL Injection Prevention** - Parameterized queries
+- **XSS Protection** - Input sanitization
 
 ## 🤝 Contributing
 
 1. Fork the repository
-<<<<<<< HEAD
 2. Create a feature branch (`git checkout -b feature/amazing-feature`)
 3. Commit your changes (`git commit -m 'Add amazing feature'`)
 4. Push to the branch (`git push origin feature/amazing-feature`)
@@ -638,47 +414,18 @@
 
 ## 🆘 Support
 
-For support and questions:
-
-- Create an issue in the repository
-- Email: support@stackit.com
-- Documentation: [API Docs](https://docs.stackit.com)
-
-## 🔄 Changelog
-
-### v1.0.0
-- Initial release
-- Complete Q&A functionality
-- User authentication and authorization
-- Real-time notifications
-- Image upload support
-- Comprehensive API documentation
-
-## 🙏 Acknowledgments
-
-- Express.js team for the amazing framework
-- MongoDB team for the database
-- Socket.IO team for real-time functionality
-- All contributors and community members
-
----
-
-**Built with ❤️ by the StackIt Team**
-=======
-2. Create a feature branch
-3. Make your changes
-4. Test thoroughly
-5. Submit a pull request
-
-## 📞 Support
-
-If you encounter any issues or have questions:
+If you encounter any issues:
+
 1. Check the troubleshooting section
 2. Review the console for error messages
 3. Verify all prerequisites are installed
-4. Ensure database is properly configured
+4. Ensure environment variables are properly configured
+
+## 📞 Contact
+
+- **Project Link**: [https://github.com/your-username/stackit-backend](https://github.com/your-username/stackit-backend)
+- **Issues**: [https://github.com/your-username/stackit-backend/issues](https://github.com/your-username/stackit-backend/issues)
 
 ---
 
-**Enjoy your journey through the stars! 🌟**
->>>>>>> 87fa5913
+**Built with ❤️ by the StackIt Team**